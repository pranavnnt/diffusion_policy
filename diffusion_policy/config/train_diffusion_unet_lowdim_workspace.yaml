defaults:
  - _self_
  - task: first_arm_lowdim
  # - task: first_arm_lowdim

name: train_diffusion_unet_lowdim_upsampled
_target_: diffusion_policy.workspace.train_diffusion_unet_lowdim_workspace.TrainDiffusionUnetLowdimWorkspace

obs_dim: ${task.obs_dim}
action_dim: ${task.action_dim}
keypoint_dim: ${task.keypoint_dim}
task_name: ${task.name}
exp_name: "default"

horizon: 16
n_obs_steps: 8
n_action_steps: 8
n_latency_steps: 0
past_action_visible: False
keypoint_visible_rate: 1.0
obs_as_local_cond: False
obs_as_global_cond: True
pred_action_steps_only: False

policy:
  _target_: diffusion_policy.policy.diffusion_unet_lowdim_policy.DiffusionUnetLowdimPolicy

  model:
    _target_: diffusion_policy.model.diffusion.conditional_unet1d.ConditionalUnet1D
    input_dim: "${eval: ${task.action_dim} if ${obs_as_local_cond} or ${obs_as_global_cond} else ${task.obs_dim} + ${task.action_dim}}"
    local_cond_dim: "${eval: ${task.obs_dim} if ${obs_as_local_cond} else None}"
    global_cond_dim: "${eval: ${task.obs_dim}*${n_obs_steps} if ${obs_as_global_cond} else None}"
    diffusion_step_embed_dim: 256
    down_dims: [64, 128, 256]
    kernel_size: 5
    n_groups: 8
    cond_predict_scale: True
  
  noise_scheduler:
    _target_: diffusers.schedulers.scheduling_ddpm.DDPMScheduler
    num_train_timesteps: 100
    beta_start: 0.0005
    beta_end: 0.02
    beta_schedule: squaredcos_cap_v2
    variance_type: fixed_small # Yilun's paper uses fixed_small_log instead, but easy to cause Nan
    clip_sample: True # required when predict_epsilon=False
    prediction_type: epsilon # or sample

  horizon: ${horizon}
  obs_dim: ${obs_dim}
  action_dim: ${action_dim}
  n_action_steps: ${eval:'${n_action_steps}+${n_latency_steps}'}
  n_obs_steps: ${n_obs_steps}
  num_inference_steps: 100
  obs_as_local_cond: ${obs_as_local_cond}
  obs_as_global_cond: ${obs_as_global_cond}
  pred_action_steps_only: ${pred_action_steps_only}
  oa_step_convention: True

  # scheduler.step params
  # predict_epsilon: True

ema:
  _target_: diffusion_policy.model.diffusion.ema_model.EMAModel
  update_after_step: 0
  inv_gamma: 1.0
  power: 0.75
  min_value: 0.0
  max_value: 0.9999

dataloader:
  batch_size: 256
  num_workers: 1
  shuffle: True
  pin_memory: True
  persistent_workers: False

val_dataloader:
  batch_size: 256
  num_workers: 1
  shuffle: False
  pin_memory: True
  persistent_workers: False

optimizer:
  _target_: torch.optim.AdamW
  lr: 3.0e-5
  betas: [0.95, 0.999]
  eps: 1.0e-8
  weight_decay: 1.0e-6

training:
  device: "cuda:0"
  seed: 42
  debug: False
  resume: True
  # optimization
  lr_scheduler: cosine
  lr_warmup_steps: 1000
<<<<<<< HEAD
  num_epochs: 100
=======
  num_epochs: 50
>>>>>>> b01bf28e
  gradient_accumulate_every: 1
  use_ema: True
  # training loop control
  # in epochs
  rollout_every: 50
  checkpoint_every: 30
  val_every: 1
  sample_every: 5
  # steps per epoch
  max_train_steps: null
  max_val_steps: null
  # misc
  tqdm_interval_sec: 1.0

eval:
  ckpt: /home/pranavnnt/workspace/dressing_sim_ws/dressing_policies/weights/2025.10.30_17.48.19_reduced_state_unet_upsampled_first_arm_env_lowdim/checkpoints/latest.ckpt

logging:
  project: first_arm_dressing
  resume: True
  mode: online
  name: ${now:%Y.%m.%d-%H.%M.%S}_${name}_${task_name}
  tags: ["${name}", "${task_name}", "${exp_name}"]
  id: null
  group: null

checkpoint:
  topk:
    monitor_key: val_loss
    mode: min
    k: 5
    format_str: 'epoch={epoch:04d}-val_loss={val_loss:.3f}.ckpt'
  save_last_ckpt: True
  save_last_snapshot: False

multi_run:
  run_dir: data/outputs/${now:%Y.%m.%d}/${now:%H.%M.%S}_${name}_${task_name}
  wandb_name_base: ${now:%Y.%m.%d-%H.%M.%S}_${name}_${task_name}

hydra:
  job:
    override_dirname: ${name}
  run:
    dir: data/outputs/${now:%Y.%m.%d}_${now:%H.%M.%S}_${name}_${task_name}
  sweep:
    dir: data/outputs/${now:%Y.%m.%d}_${now:%H.%M.%S}_${name}_${task_name}
    subdir: ${hydra.job.num}<|MERGE_RESOLUTION|>--- conflicted
+++ resolved
@@ -97,11 +97,7 @@
   # optimization
   lr_scheduler: cosine
   lr_warmup_steps: 1000
-<<<<<<< HEAD
-  num_epochs: 100
-=======
   num_epochs: 50
->>>>>>> b01bf28e
   gradient_accumulate_every: 1
   use_ema: True
   # training loop control
