# diffusion_policy/env/first_arm_lowdim_task.py
from typing import Dict
import torch
import numpy as np
import copy
from diffusion_policy.common.pytorch_util import dict_apply
from diffusion_policy.common.replay_buffer import ReplayBuffer
from diffusion_policy.common.sampler import SequenceSampler, get_val_mask
from diffusion_policy.model.common.normalizer import LinearNormalizer, SingleFieldLinearNormalizer
from diffusion_policy.dataset.base_dataset import BaseLowdimDataset

class FirstArmLowdimDataset(BaseLowdimDataset):
    def __init__(self, 
            zarr_path, 
            horizon=1,
            pad_before=0,
            pad_after=0,
            obs_key='state',
            obs_eef_target=False,
            action_key='action',
            use_manual_normalizer=False,
            seed=42,
            val_ratio=0.0,
            upsampled=True,
            upsample_multiplier=5, 
<<<<<<< HEAD
            eval=False,
=======
>>>>>>> b01bf28e
            ):
        super().__init__()
        self.replay_buffer = ReplayBuffer.copy_from_path(
            zarr_path, keys=[obs_key, action_key])

        val_mask = get_val_mask(
            n_episodes=self.replay_buffer.n_episodes, 
            val_ratio=val_ratio,
            seed=seed)
        train_mask = ~val_mask
        
        seq_len = horizon * upsample_multiplier if upsampled else horizon

        self.sampler = SequenceSampler(
            replay_buffer=self.replay_buffer, 
            sequence_length=seq_len,
            pad_before=pad_before, 
            pad_after=pad_after,
            episode_mask=train_mask)
        
        self.obs_key = obs_key
        self.action_key = action_key
        self.use_manual_normalizer = use_manual_normalizer
        self.train_mask = train_mask
        self.obs_eef_target = obs_eef_target
        self.horizon = horizon
        self.pad_before = pad_before
        self.pad_after = pad_after

        self.upsampled = upsampled
        self.upsample_multiplier = upsample_multiplier
<<<<<<< HEAD
        self.eval = eval
=======
>>>>>>> b01bf28e

    def get_validation_dataset(self):
        val_set = copy.deepcopy(self)
        seq_len = self.horizon * self.upsample_multiplier if self.upsampled else self.horizon

        val_set.sampler = SequenceSampler(
            replay_buffer=self.replay_buffer, 
            sequence_length=seq_len,
            pad_before=self.pad_before, 
            pad_after=self.pad_after,
            episode_mask=~self.train_mask
            )
        val_set.train_mask = ~self.train_mask
        return val_set

    def get_normalizer(self, mode='gaussian', **kwargs):
        # Build a multi-field normalizer over exactly the keys we will normalize
        data = self._sample_to_data(self.replay_buffer)
        # data must be a dict like {'obs': np.ndarray, 'action': np.ndarray}
        normalizer = LinearNormalizer()
        normalizer.fit(data=data, last_n_dims=1, mode=mode, **kwargs)
        return normalizer

    def get_all_actions(self) -> torch.Tensor:
        return torch.from_numpy(self.replay_buffer[self.action_key])

    def __len__(self) -> int:
        return len(self.sampler)
    
    def _filter_obs(self, obs):
        pos = obs[:, :3]
        vel = obs[:, 3:6]
        in_arm = obs[:, 6]
        force = obs[:, 7:11]
        bigger_hole_area = obs[:, 11:12]       # keep 2-D shape
        arm_pos = obs[:, 12:24]
        hand_pos = obs[:, 24:31]
        cloth_features = obs[:, 31:]

        # distance between fingertip and EEF in X direction
        rel_pos_x = np.expand_dims(pos[:, 0] - arm_pos[:, 0], axis=1)
        rel_pos_z = np.expand_dims(pos[:, 2] - arm_pos[:, 2], axis=1)
        vel_x     = np.expand_dims(vel[:, 0], axis=1)
        vel_z     = np.expand_dims(vel[:, 2], axis=1)

        # hand_position_state = [hand_z_max, hand_z_min, thumb_x_max, index_x_max, middle_x_max, ring_x_max, pinky_x_max]
        # cloth position state = cloth_features = [min(pos[0] for pos in relative_cloth_loop), max(pos[0] for pos in relative_cloth_loop),
        #                                          min(pos[1] for pos in relative_cloth_loop), max(pos[1] for pos in relative_cloth_loop),
        #                                          min(pos[2] for pos in relative_cloth_loop), max(pos[2] for pos in relative_cloth_loop)]
<<<<<<< HEAD
=======

        # remember, in sim, dressing is in negative x direction, so max x is the farthest from being dresssed. 
        # in the real world, dressing is in positive x direction. 
>>>>>>> b01bf28e
        
        cloth_rel_pos_z = np.stack([cloth_features[:, 4] - hand_pos[:, 1],
                                    cloth_features[:, 5] - hand_pos[:, 0]], axis=1)

<<<<<<< HEAD
        force_mag = force[:, 0:1]
        force_vec = force_mag * force[:, 1:4]     

        print("\033[93mRelative position (x):\033[0m", rel_pos_x)
        print("\033[93mRelative position (z):\033[0m", rel_pos_z)
        print("\033[93mVelocity (x):\033[0m", vel_x)
        print("\033[93mVelocity (z):\033[0m", vel_z)
        print("\033[93mCloth relative position (z):\033[0m", cloth_rel_pos_z)
        print("\033[93mForce vector:\033[0m", force_vec)

        obs_filtered = np.concatenate(
            [rel_pos_x, rel_pos_z, vel_x, vel_z, cloth_rel_pos_z, force_vec],
            axis=1
        )   # [T, 1+1+1+1+2+3 = 9]
=======
        cloth_rel_pos_x = np.stack([cloth_features[:, 1] - hand_pos[:, 2],
                                    cloth_features[:, 1] - hand_pos[:, 3], 
                                    cloth_features[:, 1] - hand_pos[:, 4],
                                    cloth_features[:, 1] - hand_pos[:, 5],
                                    cloth_features[:, 1] - hand_pos[:, 6]], axis=1)

        force_mag = force[:, 0:1]
        force_vec = force_mag * force[:, 1:4]     

        obs_filtered = np.concatenate(
            [rel_pos_x, rel_pos_z, vel_x, vel_z, cloth_rel_pos_z, cloth_rel_pos_x, force_vec],
            axis=1
        )   # [T, 1+1+1+1+2+5+3 = 14]
>>>>>>> b01bf28e
        return obs_filtered

    def _sample_to_data(self, sample):
        # Rename to the standard keys the policy expects:

        obs = sample[self.obs_key]        # shape [T, D_o]
        act = sample[self.action_key]     # shape [T, D_a]
        
        assert obs.ndim == 2, f"Expected obs to be 2D, got {obs.ndim}D"
        assert obs.shape[1] == 37, f"Expected obs to have 37 dimensions, got {obs.shape[1]}"
        
        obs_trimmed = np.array(self._filter_obs(obs))
        # Remove forearm and backarm position from state
<<<<<<< HEAD
        assert obs_trimmed.shape[1] == 9, f"Expected trimmed obs to have 9 dimensions, got {obs_trimmed.shape[1]}"
=======
        assert obs_trimmed.shape[1] == 14, f"Expected trimmed obs to have 14 dimensions, got {obs_trimmed.shape[1]}"
>>>>>>> b01bf28e
        
        act_trimmed = act[:, [0, 2]]

        return {
            'obs':    obs_trimmed,
            'action': act_trimmed,
        }

    def add_noise(self, obs):
<<<<<<< HEAD

        obs_vector = obs["obs"]

        # obs = [rel_pos_x, rel_pos_z, vel_x, vel_z, cloth_rel_pos_z, force_vec]
        obs_std = [0.5, 0.5, 0.05, 0.05, 2, 2, 2, 2, 2]    
        
        obs_noise = np.random.normal(0, obs_std)
        noisy_obs = obs_vector + obs_noise
        
        obs["obs"] = noisy_obs
=======
    
        obs_vec = obs["obs"]        # shape (T, 14)
        T = obs_vec.shape[0]

        # --- Noise scales ---
        rel_pos_std              = np.array([1, 1], dtype=np.float32)
        vel_std                  = np.array([0.5, 0.5], dtype=np.float32)
        cloth_rel_pos_z_std      = np.array([2, 2], dtype=np.float32)
        cloth_rel_pos_x_std      = np.array([1, 1, 1, 1, 1], dtype=np.float32)
        force_vec_std            = np.array([2, 2, 2], dtype=np.float32)

        # iid per timestep
        rel_pos_noise         = np.random.normal(0, rel_pos_std,        size=(T, 2))
        vel_noise             = np.random.normal(0, vel_std,            size=(T, 2))
        cloth_rel_pos_z_noise = np.random.normal(0, cloth_rel_pos_z_std,size=(T, 2))
        force_vec_noise       = np.random.normal(0, force_vec_std,      size=(T, 3))

        # one noise sample reused for all timesteps IN THIS SAMPLE (T)
        cloth_rel_pos_x_noise = np.random.normal(0, cloth_rel_pos_x_std)   # (5,)
        cloth_rel_pos_x_noise = np.tile(cloth_rel_pos_x_noise, (T, 1))     # (T, 5)

        noise = np.concatenate([
            rel_pos_noise,
            vel_noise,
            cloth_rel_pos_z_noise,
            cloth_rel_pos_x_noise,
            force_vec_noise
        ], axis=1)

        obs["obs"] = obs_vec + noise
>>>>>>> b01bf28e
        return obs

    def __getitem__(self, idx: int) -> Dict[str, torch.Tensor]:
        if self.upsampled:
            raw_sample = self.sampler.sample_sequence(idx)
            # Subsample every `upsample_multiplier` frame to restore original timing
            for k in [self.obs_key, self.action_key]:
                raw_sample[k] = raw_sample[k][::self.upsample_multiplier]
        else:
            raw_sample = self.sampler.sample_sequence(idx)

        data = self._sample_to_data(raw_sample)
<<<<<<< HEAD
        if not self.eval:
            data = self.add_noise(data)
=======
        data = self.add_noise(data)
>>>>>>> b01bf28e
        torch_data = dict_apply(data, torch.from_numpy)
        return torch_data
    
    def preprocess_obs(self, sample):
        """Process a single Unity observation dict into tensors."""
        obs = sample[self.obs_key]
    
        # --- Filter obs (state) ---
        obs_filtered = self._filter_obs(np.array(obs)[None, :])[0]
    
        return {
            "state": torch.from_numpy(obs_filtered).float(),
        }<|MERGE_RESOLUTION|>--- conflicted
+++ resolved
@@ -23,10 +23,7 @@
             val_ratio=0.0,
             upsampled=True,
             upsample_multiplier=5, 
-<<<<<<< HEAD
             eval=False,
-=======
->>>>>>> b01bf28e
             ):
         super().__init__()
         self.replay_buffer = ReplayBuffer.copy_from_path(
@@ -58,10 +55,7 @@
 
         self.upsampled = upsampled
         self.upsample_multiplier = upsample_multiplier
-<<<<<<< HEAD
         self.eval = eval
-=======
->>>>>>> b01bf28e
 
     def get_validation_dataset(self):
         val_set = copy.deepcopy(self)
@@ -111,32 +105,13 @@
         # cloth position state = cloth_features = [min(pos[0] for pos in relative_cloth_loop), max(pos[0] for pos in relative_cloth_loop),
         #                                          min(pos[1] for pos in relative_cloth_loop), max(pos[1] for pos in relative_cloth_loop),
         #                                          min(pos[2] for pos in relative_cloth_loop), max(pos[2] for pos in relative_cloth_loop)]
-<<<<<<< HEAD
-=======
 
         # remember, in sim, dressing is in negative x direction, so max x is the farthest from being dresssed. 
         # in the real world, dressing is in positive x direction. 
->>>>>>> b01bf28e
         
         cloth_rel_pos_z = np.stack([cloth_features[:, 4] - hand_pos[:, 1],
                                     cloth_features[:, 5] - hand_pos[:, 0]], axis=1)
 
-<<<<<<< HEAD
-        force_mag = force[:, 0:1]
-        force_vec = force_mag * force[:, 1:4]     
-
-        print("\033[93mRelative position (x):\033[0m", rel_pos_x)
-        print("\033[93mRelative position (z):\033[0m", rel_pos_z)
-        print("\033[93mVelocity (x):\033[0m", vel_x)
-        print("\033[93mVelocity (z):\033[0m", vel_z)
-        print("\033[93mCloth relative position (z):\033[0m", cloth_rel_pos_z)
-        print("\033[93mForce vector:\033[0m", force_vec)
-
-        obs_filtered = np.concatenate(
-            [rel_pos_x, rel_pos_z, vel_x, vel_z, cloth_rel_pos_z, force_vec],
-            axis=1
-        )   # [T, 1+1+1+1+2+3 = 9]
-=======
         cloth_rel_pos_x = np.stack([cloth_features[:, 1] - hand_pos[:, 2],
                                     cloth_features[:, 1] - hand_pos[:, 3], 
                                     cloth_features[:, 1] - hand_pos[:, 4],
@@ -150,7 +125,6 @@
             [rel_pos_x, rel_pos_z, vel_x, vel_z, cloth_rel_pos_z, cloth_rel_pos_x, force_vec],
             axis=1
         )   # [T, 1+1+1+1+2+5+3 = 14]
->>>>>>> b01bf28e
         return obs_filtered
 
     def _sample_to_data(self, sample):
@@ -164,11 +138,7 @@
         
         obs_trimmed = np.array(self._filter_obs(obs))
         # Remove forearm and backarm position from state
-<<<<<<< HEAD
-        assert obs_trimmed.shape[1] == 9, f"Expected trimmed obs to have 9 dimensions, got {obs_trimmed.shape[1]}"
-=======
         assert obs_trimmed.shape[1] == 14, f"Expected trimmed obs to have 14 dimensions, got {obs_trimmed.shape[1]}"
->>>>>>> b01bf28e
         
         act_trimmed = act[:, [0, 2]]
 
@@ -178,18 +148,6 @@
         }
 
     def add_noise(self, obs):
-<<<<<<< HEAD
-
-        obs_vector = obs["obs"]
-
-        # obs = [rel_pos_x, rel_pos_z, vel_x, vel_z, cloth_rel_pos_z, force_vec]
-        obs_std = [0.5, 0.5, 0.05, 0.05, 2, 2, 2, 2, 2]    
-        
-        obs_noise = np.random.normal(0, obs_std)
-        noisy_obs = obs_vector + obs_noise
-        
-        obs["obs"] = noisy_obs
-=======
     
         obs_vec = obs["obs"]        # shape (T, 14)
         T = obs_vec.shape[0]
@@ -220,7 +178,6 @@
         ], axis=1)
 
         obs["obs"] = obs_vec + noise
->>>>>>> b01bf28e
         return obs
 
     def __getitem__(self, idx: int) -> Dict[str, torch.Tensor]:
@@ -233,12 +190,8 @@
             raw_sample = self.sampler.sample_sequence(idx)
 
         data = self._sample_to_data(raw_sample)
-<<<<<<< HEAD
         if not self.eval:
             data = self.add_noise(data)
-=======
-        data = self.add_noise(data)
->>>>>>> b01bf28e
         torch_data = dict_apply(data, torch.from_numpy)
         return torch_data
     
